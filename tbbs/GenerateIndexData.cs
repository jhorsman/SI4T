﻿using System;
using System.Collections.Generic;
using System.Xml;
using Tridion.ContentManager.CommunicationManagement;
using Tridion.ContentManager.ContentManagement;
using Tridion.ContentManager.Templating;
using Tridion.ContentManager.Templating.Assembly;

namespace SI4T.Templating
{
    /// <summary>
    /// This TBB can be used to generate basic XML item in the package
    /// containing page or component data to be indexed by a search
    /// engine when publishing a Page or Dynamic Component Presentation
    /// </summary>
	[TcmTemplateTitle("Generate Index Data")]
<<<<<<< HEAD
    [TcmTemplateParameterSchema(ParameterSchema = "resource:SI4T.Templating.Xsd.Search Indexing TBB Parameters.xsd")]
=======
    [TcmTemplateParameterSchema("resource:SI4T.Templating.xsd.Search Indexing TBB Parameters.xsd")]
>>>>>>> a577bce9
	public class GenerateIndexData : TemplateBase
	{
		public override void Transform(Engine engine, Package package)
		{
            this.Initialize(engine, package);

            if (IsTargetIndexed())
            {
                //Initialize field processor from package variables
                FieldProcessor processor = new FieldProcessor();
                processor.Initialize(package);
                SearchData data = new SearchData(processor);
                if (this.IsPageTemplate)
                {
                    UpdateFlaggedDcps(data.ProcessPage(this.GetPage()));
                }
                else
                {
                    data.ProcessComponentPresentation(new Tridion.ContentManager.CommunicationManagement.ComponentPresentation(this.GetComponent(), this.GetComponentTemplate()), GetFlaggedDcps());
                }
                SerializeAndPushToPackage(data);
            }
		}

        public virtual List<string> GetFlaggedDcps()
        {
            return m_Engine.PublishingContext.RenderContext.ContextVariables[Constants.CONTEXT_VARIABLE_FLAGGED_DCPS] as List<string>;
        }

        //We store a list of DCPs that have already been indexed as part of a page index action, in order that we can avoid indexing them again as
        //part of a DCP indexing action
        public virtual void UpdateFlaggedDcps(List<string> dcpList)
        {
            List<string> list = GetFlaggedDcps();
            if (list == null)
            {
                list = dcpList;
            }
            else
            {
                foreach (var item in dcpList)
                {
                    if (!list.Contains(item))
                    {
                        list.Add(item);
                    }
                }
            }
            m_Engine.PublishingContext.RenderContext.ContextVariables[Constants.CONTEXT_VARIABLE_FLAGGED_DCPS] = list;
        }

        protected bool IsTargetIndexed()
        {
            //For Tridion next we could check if target supports search, but for now
            //We just specifically exclude session preview only
            return !IsFastTrackPublishing();
        }
	}
}<|MERGE_RESOLUTION|>--- conflicted
+++ resolved
@@ -14,11 +14,7 @@
     /// engine when publishing a Page or Dynamic Component Presentation
     /// </summary>
 	[TcmTemplateTitle("Generate Index Data")]
-<<<<<<< HEAD
-    [TcmTemplateParameterSchema(ParameterSchema = "resource:SI4T.Templating.Xsd.Search Indexing TBB Parameters.xsd")]
-=======
     [TcmTemplateParameterSchema("resource:SI4T.Templating.xsd.Search Indexing TBB Parameters.xsd")]
->>>>>>> a577bce9
 	public class GenerateIndexData : TemplateBase
 	{
 		public override void Transform(Engine engine, Package package)

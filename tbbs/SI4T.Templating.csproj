--- conflicted
+++ resolved
@@ -1,110 +1,91 @@
-﻿<?xml version="1.0" encoding="utf-8"?>
-<Project ToolsVersion="4.0" DefaultTargets="Build" xmlns="http://schemas.microsoft.com/developer/msbuild/2003">
-  <Import Project="$(MSBuildExtensionsPath)\$(MSBuildToolsVersion)\Microsoft.Common.props" Condition="Exists('$(MSBuildExtensionsPath)\$(MSBuildToolsVersion)\Microsoft.Common.props')" />
-  <PropertyGroup>
-    <Configuration Condition=" '$(Configuration)' == '' ">Debug</Configuration>
-    <Platform Condition=" '$(Platform)' == '' ">AnyCPU</Platform>
-    <ProjectGuid>{5A684552-749F-46A9-8FB7-5DD2BAE036A9}</ProjectGuid>
-    <OutputType>Library</OutputType>
-    <AppDesignerFolder>Properties</AppDesignerFolder>
-    <RootNamespace>SI4T.Templating</RootNamespace>
-    <AssemblyName>SI4T.Templating</AssemblyName>
-    <TargetFrameworkVersion>v4.0</TargetFrameworkVersion>
-    <FileAlignment>512</FileAlignment>
-    <TargetFrameworkProfile />
-  </PropertyGroup>
-  <PropertyGroup Condition=" '$(Configuration)|$(Platform)' == 'Debug|AnyCPU' ">
-    <DebugSymbols>true</DebugSymbols>
-    <DebugType>full</DebugType>
-    <Optimize>false</Optimize>
-    <OutputPath>bin\Debug\</OutputPath>
-    <DefineConstants>DEBUG;TRACE</DefineConstants>
-    <ErrorReport>prompt</ErrorReport>
-    <WarningLevel>4</WarningLevel>
-  </PropertyGroup>
-  <PropertyGroup Condition=" '$(Configuration)|$(Platform)' == 'Release|AnyCPU' ">
-    <DebugType>pdbonly</DebugType>
-    <Optimize>true</Optimize>
-    <OutputPath>bin\Release\</OutputPath>
-    <DefineConstants>TRACE</DefineConstants>
-    <ErrorReport>prompt</ErrorReport>
-    <WarningLevel>4</WarningLevel>
-  </PropertyGroup>
-  <ItemGroup>
-    <Reference Include="System" />
-    <Reference Include="System.Core" />
-    <Reference Include="System.Web" />
-    <Reference Include="System.Xml.Linq" />
-    <Reference Include="System.Data.DataSetExtensions" />
-    <Reference Include="Microsoft.CSharp" />
-    <Reference Include="System.Data" />
-    <Reference Include="System.Xml" />
-    <Reference Include="Tridion.Common">
-      <HintPath>..\_references\2013-sp1\Tridion.Common.dll</HintPath>
-      <Private>False</Private>
-    </Reference>
-    <Reference Include="Tridion.ContentManager">
-      <HintPath>..\_references\2013-sp1\Tridion.ContentManager.dll</HintPath>
-      <Private>False</Private>
-    </Reference>
-    <Reference Include="Tridion.ContentManager.Common">
-      <HintPath>..\_references\2013-sp1\Tridion.ContentManager.Common.dll</HintPath>
-      <Private>False</Private>
-    </Reference>
-    <Reference Include="Tridion.ContentManager.Publishing">
-      <HintPath>..\_references\2013-sp1\Tridion.ContentManager.Publishing.dll</HintPath>
-      <Private>False</Private>
-    </Reference>
-    <Reference Include="Tridion.ContentManager.Templating">
-      <HintPath>..\_references\2013-sp1\Tridion.ContentManager.Templating.dll</HintPath>
-      <Private>False</Private>
-    </Reference>
-  </ItemGroup>
-  <ItemGroup>
-    <Compile Include="Common\Constants.cs" />
-    <Compile Include="Common\ExtensionMethods.cs" />
-    <Compile Include="Common\FieldProcessor.cs" />
-    <Compile Include="Common\FieldProcessorSettings.cs" />
-    <Compile Include="Common\IndexField.cs" />
-    <Compile Include="Common\SearchData.cs" />
-    <Compile Include="Common\TemplateBase.cs" />
-    <Compile Include="GenerateIndexData.cs" />
-    <Compile Include="Properties\AssemblyInfo.cs" />
-    <Compile Include="AddIndexData.cs" />
-  </ItemGroup>
-<<<<<<< HEAD
-  <ItemGroup />
-  <ItemGroup>
-    <EmbeddedResource Include="Xsd\Search Indexing TBB Parameters.xsd">
-      <SubType>Designer</SubType>
-    </EmbeddedResource>
-    <None Include="Xsd\Search Indexing Template Metadata.xsd">
-      <SubType>Designer</SubType>
-    </None>
-  </ItemGroup>
-  <Import Project="$(MSBuildToolsPath)\Microsoft.CSharp.targets" />
-  <PropertyGroup>
-    <PostBuildEvent>"C:\Program Files (x86)\Tridion\bin\client\TcmUploadAssembly.exe" "E:\Folksam source code\SI4T\tbbs\config.xml" /verbose /folder:tcm:3-2095-2 "$(TargetPath)"</PostBuildEvent>
-  </PropertyGroup>
-  <PropertyGroup>
-    <PreBuildEvent>
-    </PreBuildEvent>
-=======
-  <ItemGroup>
-    <EmbeddedResource Include="xsd\Search Indexing TBB Parameters.xsd">
-      <SubType>Designer</SubType>
-    </EmbeddedResource>
-  </ItemGroup>
-  <Import Project="$(MSBuildToolsPath)\Microsoft.CSharp.targets" />
-  <PropertyGroup>
-    <PostBuildEvent>REM "$(SolutionDir)\..\_tools\TcmUploadAssembly.exe" "$(SolutionDir)\..\_tools\config.xml" /verbose /folder:tcm:2-1425-2 "$(TargetPath)"</PostBuildEvent>
->>>>>>> a577bce9
-  </PropertyGroup>
-  <!-- To modify your build process, add your task inside one of the targets below and uncomment it. 
-       Other similar extension points exist, see Microsoft.Common.targets.
-  <Target Name="BeforeBuild">
-  </Target>
-  <Target Name="AfterBuild">
-  </Target>
-  -->
+﻿<?xml version="1.0" encoding="utf-8"?>
+<Project ToolsVersion="4.0" DefaultTargets="Build" xmlns="http://schemas.microsoft.com/developer/msbuild/2003">
+  <Import Project="$(MSBuildExtensionsPath)\$(MSBuildToolsVersion)\Microsoft.Common.props" Condition="Exists('$(MSBuildExtensionsPath)\$(MSBuildToolsVersion)\Microsoft.Common.props')" />
+  <PropertyGroup>
+    <Configuration Condition=" '$(Configuration)' == '' ">Debug</Configuration>
+    <Platform Condition=" '$(Platform)' == '' ">AnyCPU</Platform>
+    <ProjectGuid>{5A684552-749F-46A9-8FB7-5DD2BAE036A9}</ProjectGuid>
+    <OutputType>Library</OutputType>
+    <AppDesignerFolder>Properties</AppDesignerFolder>
+    <RootNamespace>SI4T.Templating</RootNamespace>
+    <AssemblyName>SI4T.Templating</AssemblyName>
+    <TargetFrameworkVersion>v4.0</TargetFrameworkVersion>
+    <FileAlignment>512</FileAlignment>
+    <TargetFrameworkProfile />
+  </PropertyGroup>
+  <PropertyGroup Condition=" '$(Configuration)|$(Platform)' == 'Debug|AnyCPU' ">
+    <DebugSymbols>true</DebugSymbols>
+    <DebugType>full</DebugType>
+    <Optimize>false</Optimize>
+    <OutputPath>bin\Debug\</OutputPath>
+    <DefineConstants>DEBUG;TRACE</DefineConstants>
+    <ErrorReport>prompt</ErrorReport>
+    <WarningLevel>4</WarningLevel>
+  </PropertyGroup>
+  <PropertyGroup Condition=" '$(Configuration)|$(Platform)' == 'Release|AnyCPU' ">
+    <DebugType>pdbonly</DebugType>
+    <Optimize>true</Optimize>
+    <OutputPath>bin\Release\</OutputPath>
+    <DefineConstants>TRACE</DefineConstants>
+    <ErrorReport>prompt</ErrorReport>
+    <WarningLevel>4</WarningLevel>
+  </PropertyGroup>
+  <ItemGroup>
+    <Reference Include="System" />
+    <Reference Include="System.Core" />
+    <Reference Include="System.Web" />
+    <Reference Include="System.Xml.Linq" />
+    <Reference Include="System.Data.DataSetExtensions" />
+    <Reference Include="Microsoft.CSharp" />
+    <Reference Include="System.Data" />
+    <Reference Include="System.Xml" />
+    <Reference Include="Tridion.Common">
+      <HintPath>..\_references\2013-sp1\Tridion.Common.dll</HintPath>
+      <Private>False</Private>
+    </Reference>
+    <Reference Include="Tridion.ContentManager">
+      <HintPath>..\_references\2013-sp1\Tridion.ContentManager.dll</HintPath>
+      <Private>False</Private>
+    </Reference>
+    <Reference Include="Tridion.ContentManager.Common">
+      <HintPath>..\_references\2013-sp1\Tridion.ContentManager.Common.dll</HintPath>
+      <Private>False</Private>
+    </Reference>
+    <Reference Include="Tridion.ContentManager.Publishing">
+      <HintPath>..\_references\2013-sp1\Tridion.ContentManager.Publishing.dll</HintPath>
+      <Private>False</Private>
+    </Reference>
+    <Reference Include="Tridion.ContentManager.Templating">
+      <HintPath>..\_references\2013-sp1\Tridion.ContentManager.Templating.dll</HintPath>
+      <Private>False</Private>
+    </Reference>
+  </ItemGroup>
+  <ItemGroup>
+    <Compile Include="Common\Constants.cs" />
+    <Compile Include="Common\ExtensionMethods.cs" />
+    <Compile Include="Common\FieldProcessor.cs" />
+    <Compile Include="Common\FieldProcessorSettings.cs" />
+    <Compile Include="Common\IndexField.cs" />
+    <Compile Include="Common\SearchData.cs" />
+    <Compile Include="Common\TemplateBase.cs" />
+    <Compile Include="GenerateIndexData.cs" />
+    <Compile Include="Properties\AssemblyInfo.cs" />
+    <Compile Include="AddIndexData.cs" />
+  </ItemGroup>
+  <ItemGroup>
+    <EmbeddedResource Include="xsd\Search Indexing TBB Parameters.xsd">
+      <SubType>Designer</SubType>
+    </EmbeddedResource>
+  </ItemGroup>
+  <Import Project="$(MSBuildToolsPath)\Microsoft.CSharp.targets" />
+  <PropertyGroup>
+    <PostBuildEvent>REM "$(SolutionDir)\..\_tools\TcmUploadAssembly.exe" "$(SolutionDir)\..\_tools\config.xml" /verbose /folder:tcm:2-1425-2 "$(TargetPath)"</PostBuildEvent>
+  </PropertyGroup>
+  <!-- To modify your build process, add your task inside one of the targets below and uncomment it. 
+       Other similar extension points exist, see Microsoft.Common.targets.
+  <Target Name="BeforeBuild">
+  </Target>
+  <Target Name="AfterBuild">
+  </Target>
+  -->
 </Project>